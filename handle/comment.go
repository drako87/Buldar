package handle

import (
	"crypto/tls"
	"errors"
	"fmt"
	"github.com/cosn/firebase"
	"github.com/fernandez14/spartangeek-blacker/model"
	"github.com/fernandez14/spartangeek-blacker/mongo"
	"github.com/ftrvxmtrx/gravatar"
	"github.com/gin-gonic/gin"
	"github.com/gin-gonic/gin/binding"
	"github.com/mitchellh/goamz/s3"
	"gopkg.in/mgo.v2/bson"
	"net/http"
	"net/url"
	"regexp"
	"io/ioutil"
	"strings"
	"time"
	"mime"
)

type CommentAPI struct {
	DataService *mongo.Service   `inject:""`
	Firebase    *firebase.Client `inject:""`
	S3Bucket    *s3.Bucket      `inject:""`
}

func (di *CommentAPI) CommentAdd(c *gin.Context) {

	// Get the database interface from the DI
	database := di.DataService.Database

	id := c.Params.ByName("id")

	if bson.IsObjectIdHex(id) == false {

		c.JSON(400, gin.H{"error": "Invalid request, no valid params.", "status": 701})
		return
	}

	user_id := c.MustGet("user_id")
	user_bson_id := bson.ObjectIdHex(user_id.(string))

	var comment model.CommentForm

	if c.BindWith(&comment, binding.JSON) == nil {

		// Get the post using the slug
		id := bson.ObjectIdHex(id)

		// Posts collection
		collection := database.C("posts")

		var post model.Post

		err := collection.FindId(id).One(&post)

		if err != nil {

			c.JSON(404, gin.H{"error": "Couldnt find the post", "status": 705})
			return
		}

		votes := model.Votes{
			Up:   0,
			Down: 0,
		}

		comment := model.Comment{
			UserId:  user_bson_id,
			Votes:   votes,
			Content: comment.Content,
			Created: time.Now(),
		}

		urls, _ := regexp.Compile(`http[s]?://(?:[a-zA-Z]|[0-9]|[$-_@.&+]|[!*\(\),]|(?:%[0-9a-fA-F][0-9a-fA-F]))+`)
		mentions, _ := regexp.Compile(`(?i)\@[a-z0-9\-\_]+`)

		var assets []string

		assets = urls.FindAllString(comment.Content, -1)

		for _, asset := range assets {

			// Download the asset on other routine in order to non block the API request
			go di.downloadAssetFromUrl(asset)
		}

		var mentions_users []string

		mentions_users = mentions.FindAllString(comment.Content, -1)

		for _, mention_user := range mentions_users {

			go di.mentionUserComment(mention_user, post, user_bson_id)

			// Replace the mentioned user
			markdown := "[" + mention_user + "](/user/profile/" + mention_user[1:] + " \"" + mention_user[1:] + "\")"
			comment.Content = strings.Replace(comment.Content, mention_user, markdown, -1)
		}

		// Update the post and push the comments
		change := bson.M{"$push": bson.M{"comments.set": comment}, "$set": bson.M{"updated_at": time.Now()}, "$inc": bson.M{"comments.count": 1}}
		err = collection.Update(bson.M{"_id": post.Id}, change)

		if err != nil {
			panic(err)
		}

		// Check if we need to add participant
		users := post.Users
		need_add := true

		for _, already_within := range users {

			if already_within == user_bson_id {

				need_add = false
			}
		}

		if need_add == true {

			// Add the user to the user list
			change := bson.M{"$push": bson.M{"users": user_bson_id}}
			err = collection.Update(bson.M{"_id": post.Id}, change)

			if err != nil {
				panic(err)
			}
		}

		// Notifications for the author
		if post.UserId != user_bson_id {

			go di.notifyCommentPostAuth(post, user_bson_id)
		}

		c.JSON(200, gin.H{"message": "okay", "status": 706})
		return
	}

	c.JSON(401, gin.H{"error": "Not authorized.", "status": 704})
}

func (di *CommentAPI) notifyCommentPostAuth(post model.Post, user_id bson.ObjectId) {

	// Get the comment author
	var user model.User
	var notifications model.UserFirebaseNotifications

	err := di.DataService.Database.C("users").Find(bson.M{"_id": user_id}).One(&user)

	if err == nil {

		// Gravatar url
		emailHash := gravatar.EmailHash(user.Email)
		image := gravatar.GetAvatarURL("http", emailHash, "http://spartangeek.com/images/default-avatar.png", 80)

		// Construct the notification message
		title := fmt.Sprintf("Nuevo comentario de **%s**", user.UserName)
		message := post.Title

		// Process notification using firebase
		authorPath := "users/" + post.UserId.Hex() + "/notifications"
		authorRef := di.Firebase.Child(authorPath, nil, &notifications)

		authorRef.Set("count", notifications.Count+1, nil)

		notification := &model.UserFirebaseNotification{
			UserId:    user_id,
			RelatedId: post.Id,
			RelatedExtra: post.Slug,
			Title:     title,
			Text:      message,
			Related:   "comment",
			Seen:      false,
			Image:     image.String(),
			Created:   time.Now(),
			Updated:   time.Now(),
		}

		authorRef.Child("list", nil, nil).Push(notification, nil)
	}
}

func (di *CommentAPI) downloadAssetFromUrl(from string) error {

	tr := &http.Transport{
		TLSClientConfig: &tls.Config{InsecureSkipVerify: true},
	}
	client := &http.Client{Transport: tr}

	// Parse the filename
	u, err := url.Parse(from)
	tokens := strings.Split(u.Path, "/")
	fileName := tokens[len(tokens)-1]

	response, err := client.Get(from)
	if err != nil {
		return errors.New(fmt.Sprint("Error while downloading", from, "-", err))
	}

<<<<<<< HEAD
    var comment model.CommentForm

    if c.BindWith(&comment, binding.JSON) == nil {

        // Get the post using the slug
        id := bson.ObjectIdHex(id)
    
        // Posts collection
        collection := database.C("posts")
        
        var post model.Post
        
        err := collection.FindId(id).One(&post)
        
        if err != nil {
            
            c.JSON(404, gin.H{"error": "Couldnt find the post", "status": 705})
            return
        }
        
        votes := model.Votes{
            Up: 0,
            Down: 0,
        }
        
        comment := model.Comment{
            UserId: user_token.UserId,
            Votes: votes,
            Content: comment.Content,
            Created: time.Now(),
        }
        
        //urls, _  := regexp.Compile(`http[s]?://(?:[a-zA-Z]|[0-9]|[$-_@.&+]|[!*\(\),]|(?:%[0-9a-fA-F][0-9a-fA-F]))+`)
        mentions, _ := regexp.Compile(`(?i)\@[a-z0-9\-\_]+`)
            
        //var assets []string
        
        //assets = urls.FindAllString(comment.Content, -1)
        
        //for _, asset := range assets {

            // Download the asset on other routine in order to non block the API request
            //go downloadFromUrl(asset)
        //}
        
        var mentions_users []string
        
        mentions_users = mentions.FindAllString(comment.Content, -1)
        
        for _, mention_user := range mentions_users {
            
            go mentionUserComment(mention_user, post, user_token)    
            
            // Replace the mentioned user
            markdown := "[" + mention_user + "](/user/profile/" + mention_user[1:] + " \""+ mention_user[1:] +"\")"  
            comment.Content =  strings.Replace(comment.Content, mention_user, markdown, -1)
        }
        
        // Update the post and push the comments
        change := bson.M{"$push": bson.M{"comments.set": comment}, "$set": bson.M{"updated_at": time.Now()}, "$inc": bson.M{"comments.count": 1}}
        err = collection.Update(bson.M{"_id": post.Id}, change)
        
        if err != nil {
    		panic(err)
    	}
    
        // Check if we need to add participant
        users := post.Users
        need_add := true
        
        for _, already_within := range users {

            if already_within == user_token.UserId {

                need_add = false
            }
        }

        if need_add == true {

            // Add the user to the user list
            change := bson.M{"$push": bson.M{"users": user_token.UserId}}
            err = collection.Update(bson.M{"_id": post.Id}, change)
            
            if err != nil {
    		    panic(err)
    	    }
        }
        
        // Notifications for the author 
        /*if post.UserId != user_token.UserId {
            
            go func(post model.Post, token model.UserToken) {
                
                // Get the comment author
                var user User
                
                err := database.C("users").Find(bson.M{"_id": token.UserId}).One(&user)
                
                if err == nil {
                    
                    // Gravatar url
                    emailHash := gravatar.EmailHash(user.Email)
                    image := gravatar.GetAvatarURL("http", emailHash, "http://spartangeek.com/images/default-avatar.png", 80)
                    
                    // Construct the notification message
                    title := fmt.Sprintf("Nuevo comentario de **%s**", user.UserName)
                    message := post.Title
                    
                    // We are inside an isolated routine, so we dont need to worry about the processing cost
                    notify(post.UserId, "comment", post.Id, "/post/" + post.Slug, title, message, image.String())
                }
                            
            }(post, user_token)
        }*/

        c.JSON(200, gin.H{"message": "okay", "status": 706})
        return
    }
    
    c.JSON(401, gin.H{"error": "Not authorized.", "status": 704})
=======
	// Read all the bytes to the image
	data, err := ioutil.ReadAll(response.Body)
	if err != nil {
		return errors.New(fmt.Sprint("Error while downloading", from, "-", err))
	}

	// Get the file type
	fileNameDots := strings.Split(fileName, ".")
	fileNameExt  := fileNameDots[len(fileNameDots)-1]
	fileMime := "." + mime.TypeByExtension(fileNameExt)
	path := "posts/" + fileName

	// Use s3 instance to save the file
	err = di.S3Bucket.Put(path, data, fileMime, s3.ACL("public-read"))

	if err != nil {
		panic(err)
	}

	// Close the request channel when needed
	response.Body.Close()

	return nil
>>>>>>> d3e294a0
}

func (di *CommentAPI) mentionUserComment(mentioned string, post model.Post, user_id bson.ObjectId) {

	/*var user User
	  var author User

	  username := mentioned[1:]

	  err := database.C("users").Find(bson.M{"username": username}).One(&user)

	  if err == nil {

	      err := database.C("users").Find(bson.M{"_id": user_id}).One(&author)

	      if err == nil {

	          // Gravatar url
	          emailHash := gravatar.EmailHash(author.Email)
	          image := gravatar.GetAvatarURL("http", emailHash, "http://spartangeek.com/images/default-avatar.png", 80)

	          // Construct the notification message
	          title := fmt.Sprintf("**%s** te menciono en un comentario", author.UserName)
	          message := post.Title

	          // We are inside an isolated routine, so we dont need to worry about the processing cost
	          notify(user.Id, "mention", post.Id, "/post/" + post.Slug, title, message, image.String())
	      }
	  }*/
}<|MERGE_RESOLUTION|>--- conflicted
+++ resolved
@@ -203,129 +203,6 @@
 		return errors.New(fmt.Sprint("Error while downloading", from, "-", err))
 	}
 
-<<<<<<< HEAD
-    var comment model.CommentForm
-
-    if c.BindWith(&comment, binding.JSON) == nil {
-
-        // Get the post using the slug
-        id := bson.ObjectIdHex(id)
-    
-        // Posts collection
-        collection := database.C("posts")
-        
-        var post model.Post
-        
-        err := collection.FindId(id).One(&post)
-        
-        if err != nil {
-            
-            c.JSON(404, gin.H{"error": "Couldnt find the post", "status": 705})
-            return
-        }
-        
-        votes := model.Votes{
-            Up: 0,
-            Down: 0,
-        }
-        
-        comment := model.Comment{
-            UserId: user_token.UserId,
-            Votes: votes,
-            Content: comment.Content,
-            Created: time.Now(),
-        }
-        
-        //urls, _  := regexp.Compile(`http[s]?://(?:[a-zA-Z]|[0-9]|[$-_@.&+]|[!*\(\),]|(?:%[0-9a-fA-F][0-9a-fA-F]))+`)
-        mentions, _ := regexp.Compile(`(?i)\@[a-z0-9\-\_]+`)
-            
-        //var assets []string
-        
-        //assets = urls.FindAllString(comment.Content, -1)
-        
-        //for _, asset := range assets {
-
-            // Download the asset on other routine in order to non block the API request
-            //go downloadFromUrl(asset)
-        //}
-        
-        var mentions_users []string
-        
-        mentions_users = mentions.FindAllString(comment.Content, -1)
-        
-        for _, mention_user := range mentions_users {
-            
-            go mentionUserComment(mention_user, post, user_token)    
-            
-            // Replace the mentioned user
-            markdown := "[" + mention_user + "](/user/profile/" + mention_user[1:] + " \""+ mention_user[1:] +"\")"  
-            comment.Content =  strings.Replace(comment.Content, mention_user, markdown, -1)
-        }
-        
-        // Update the post and push the comments
-        change := bson.M{"$push": bson.M{"comments.set": comment}, "$set": bson.M{"updated_at": time.Now()}, "$inc": bson.M{"comments.count": 1}}
-        err = collection.Update(bson.M{"_id": post.Id}, change)
-        
-        if err != nil {
-    		panic(err)
-    	}
-    
-        // Check if we need to add participant
-        users := post.Users
-        need_add := true
-        
-        for _, already_within := range users {
-
-            if already_within == user_token.UserId {
-
-                need_add = false
-            }
-        }
-
-        if need_add == true {
-
-            // Add the user to the user list
-            change := bson.M{"$push": bson.M{"users": user_token.UserId}}
-            err = collection.Update(bson.M{"_id": post.Id}, change)
-            
-            if err != nil {
-    		    panic(err)
-    	    }
-        }
-        
-        // Notifications for the author 
-        /*if post.UserId != user_token.UserId {
-            
-            go func(post model.Post, token model.UserToken) {
-                
-                // Get the comment author
-                var user User
-                
-                err := database.C("users").Find(bson.M{"_id": token.UserId}).One(&user)
-                
-                if err == nil {
-                    
-                    // Gravatar url
-                    emailHash := gravatar.EmailHash(user.Email)
-                    image := gravatar.GetAvatarURL("http", emailHash, "http://spartangeek.com/images/default-avatar.png", 80)
-                    
-                    // Construct the notification message
-                    title := fmt.Sprintf("Nuevo comentario de **%s**", user.UserName)
-                    message := post.Title
-                    
-                    // We are inside an isolated routine, so we dont need to worry about the processing cost
-                    notify(post.UserId, "comment", post.Id, "/post/" + post.Slug, title, message, image.String())
-                }
-                            
-            }(post, user_token)
-        }*/
-
-        c.JSON(200, gin.H{"message": "okay", "status": 706})
-        return
-    }
-    
-    c.JSON(401, gin.H{"error": "Not authorized.", "status": 704})
-=======
 	// Read all the bytes to the image
 	data, err := ioutil.ReadAll(response.Body)
 	if err != nil {
@@ -349,32 +226,23 @@
 	response.Body.Close()
 
 	return nil
->>>>>>> d3e294a0
 }
 
 func (di *CommentAPI) mentionUserComment(mentioned string, post model.Post, user_id bson.ObjectId) {
 
 	/*var user User
 	  var author User
-
 	  username := mentioned[1:]
-
 	  err := database.C("users").Find(bson.M{"username": username}).One(&user)
-
 	  if err == nil {
-
 	      err := database.C("users").Find(bson.M{"_id": user_id}).One(&author)
-
 	      if err == nil {
-
 	          // Gravatar url
 	          emailHash := gravatar.EmailHash(author.Email)
 	          image := gravatar.GetAvatarURL("http", emailHash, "http://spartangeek.com/images/default-avatar.png", 80)
-
 	          // Construct the notification message
 	          title := fmt.Sprintf("**%s** te menciono en un comentario", author.UserName)
 	          message := post.Title
-
 	          // We are inside an isolated routine, so we dont need to worry about the processing cost
 	          notify(user.Id, "mention", post.Id, "/post/" + post.Slug, title, message, image.String())
 	      }
