package handle

import (
	"code.google.com/p/go-uuid/uuid"
	"crypto/sha256"
	"encoding/hex"
	"github.com/CloudCom/fireauth"
	"github.com/dgrijalva/jwt-go"
	"github.com/fernandez14/spartangeek-blacker/model"
	"github.com/fernandez14/spartangeek-blacker/mongo"
	"github.com/gin-gonic/gin"
	"github.com/gin-gonic/gin/binding"
	"github.com/mrvdot/golang-utils"
	"github.com/olebedev/config"
	"gopkg.in/mgo.v2/bson"
	"log"
	"sort"
	"time"
)

type UserAPI struct {
	DataService   *mongo.Service `inject:""`
	ConfigService *config.Config `inject:""`
	Collector CollectorAPI `inject:""`
}

<<<<<<< HEAD
func (di *UserAPI) UserSubscribe(c *gin.Context) {

	// Get the database interface from the DI
	database := di.DataService.Database

	var register model.UserSubscribeForm

	if c.BindWith(&register, binding.JSON) == nil {

		subscribe := &model.UserSubscribe{
			Category: register.Category,
			Email: register.Email,
		}

		err := database.C("subscribes").Insert(subscribe)

		if err != nil {
			panic(err)
		}
		c.JSON(200, gin.H{"status": "okay"})
	}
}

func (di *UserAPI) UserGetByToken(c *gin.Context) {
=======
func (di *UserAPI) UserGetOne(c *gin.Context) {
>>>>>>> d3e294a0

	database := di.DataService.Database
	user_id := c.Param("id")

	if bson.IsObjectIdHex(user_id) == false {

		c.JSON(400, gin.H{"status": "error", "message": "Invalid user id."})
		return
	}

	user_bson_id := bson.ObjectIdHex(user_id)

	// Get the user using the specified id
	user := model.User{}
	err := database.C("users").Find(bson.M{"_id": user_bson_id}).One(&user)

	if err != nil {
		panic(err)
	}

	// Save the activity
	user_logged_id, signed_in := c.Get("user_id")

	if signed_in {

		// Save the activity in other routine
		go di.Collector.Activity(model.Activity{UserId: bson.ObjectIdHex(user_logged_id.(string)), Event: "user", RelatedId: user.Id})
	}

	c.JSON(200, user)
}

func (di *UserAPI) UserGetByToken(c *gin.Context) {

	// Get the database interface from the DI
	database := di.DataService.Database
	user_id := c.MustGet("user_id")
	user_bson_id := bson.ObjectIdHex(user_id.(string))

	// Get the user using the session
	user := model.User{}
	err := database.C("users").Find(bson.M{"_id": user_bson_id}).One(&user)

	if err != nil {
		panic(err)
	}

	// Get the user notifications
	notifications, err := database.C("notifications").Find(bson.M{"user_id": user.Id, "seen": false}).Count()

	if err != nil {
		panic(err)
	}

	user.Notifications = notifications

	// Alright, go back and send the user info
	c.JSON(200, user)
}

func (di *UserAPI) UserGetToken(c *gin.Context) {

	// Get the database interface from the DI
	database := di.DataService.Database

	// Get the query parameters
	qs := c.Request.URL.Query()

	// Get the email or the username or the id and its password
	email, password := qs.Get("email"), qs.Get("password")

	collection := database.C("users")

	user := model.User{}

	// Try to fetch the user using email param though
	err := collection.Find(bson.M{"email": email}).One(&user)

	if err != nil {

		c.JSON(400, gin.H{"status": "error", "message": "Couldnt found user with that email", "code": 400})
		return
	}

	// Incorrect password
	password_encrypted := []byte(password)
	sha256 := sha256.New()
	sha256.Write(password_encrypted)
	md := sha256.Sum(nil)
	hash := hex.EncodeToString(md)

	if user.Password != hash {

		c.JSON(400, gin.H{"status": "error", "message": "Credentials are not correct", "code": 400})
		return
	}

	// Generate user token
	uuid := uuid.New()
	token := &model.UserToken{
		UserId:  user.Id,
		Token:   uuid,
		Closed:  false,
		Created: time.Now(),
		Updated: time.Now(),
	}

	err = database.C("tokens").Insert(token)

	c.JSON(200, token)
}

func (di *UserAPI) UserGetJwtToken(c *gin.Context) {

	// Get the database interface from the DI
	database := di.DataService.Database

	// Get the query parameters
	qs := c.Request.URL.Query()

	// Get the email or the username or the id and its password
	email, password := qs.Get("email"), qs.Get("password")
	collection := database.C("users")
	user := model.User{}

	// Try to fetch the user using email param though
	err := collection.Find(bson.M{"email": email}).One(&user)

	if err != nil {

		c.JSON(400, gin.H{"status": "error", "message": "Couldnt found user with that email", "code": 400})
		return
	}

	// Check whether the password match the user password or not
	password_encrypted := []byte(password)
	sha256 := sha256.New()
	sha256.Write(password_encrypted)
	md := sha256.Sum(nil)
	hash := hex.EncodeToString(md)

	if user.Password != hash {
		c.JSON(400, gin.H{"status": "error", "message": "Credentials are not correct", "code": 400})
		return
	}

	// Generate JWT with the information about the user
	token, firebase := di.generateUserToken(user.Id)

	// Save the activity
	user_id, signed_in := c.Get("user_id")

	if signed_in {

		// Save the activity in other routine
		go di.Collector.Activity(model.Activity{UserId: bson.ObjectIdHex(user_id.(string)), Event: "user-view", RelatedId: user.Id})
	}

	c.JSON(200, gin.H{"status": "okay", "token": token, "firebase": firebase})
}

func (di *UserAPI) UserGetTokenFacebook(c *gin.Context) {

	var facebook map[string]interface{}
	var id bson.ObjectId

	// Get the database interface from the DI
	database := di.DataService.Database

	// Bind to strings map
	c.BindWith(&facebook, binding.JSON)

	var facebook_id interface{}

	if _, okay := facebook["id"]; okay == false {

		c.JSON(401, gin.H{"error": "Invalid oAuth facebook token...", "status": 105})
		return
	} else {

		facebook_id = facebook["id"]
	}

	collection := database.C("users")
	user := model.User{}

	// Try to fetch the user using the facebook id param though
	err := collection.Find(bson.M{"facebook.id": facebook_id}).One(&user)

	// Create a new user
	if err != nil {

		var facebook_first_name, facebook_last_name, facebook_email string

		username := facebook["first_name"].(string) + " " + facebook["last_name"].(string)
		id = bson.NewObjectId()

		// Ensure the facebook data is alright
		if _, ok := facebook["first_name"]; ok {

			facebook_first_name = facebook["first_name"].(string)
		} else {

			facebook_first_name = ""
		}

		if _, ok := facebook["last_name"]; ok {

			facebook_last_name = facebook["last_name"].(string)
		} else {

			facebook_last_name = ""
		}

		if _, ok := facebook["email"]; ok {

			facebook_email = facebook["email"].(string)
		} else {

			facebook_email = ""
		}

		user := &model.User{
			Id:          id,
			FirstName:   facebook_first_name,
			LastName:    facebook_last_name,
			UserName:    utils.GenerateSlug(username),
			Password:    "",
			Email:       facebook_email,
			Roles:       make([]string, 0),
			Permissions: make([]string, 0),
			Description: "",
			Facebook:    facebook,
			Created:     time.Now(),
			Updated:     time.Now(),
		}

		err = database.C("users").Insert(user)

		if err != nil {

			c.JSON(500, gin.H{"error": "Could create user using facebook oAuth...", "status": 106})
			return
		}

		err = database.C("counters").Insert(model.Counter{
			UserId: id,
			Counters: map[string]model.PostCounter{
				"news": model.PostCounter{
					Counter: 0,
					Updated: time.Now(),
				},
			},
		})

	} else {

		// The id for the token would be the same as the facebook user
		id = user.Id
	}

	// Generate JWT with the information about the user
	token, firebase := di.generateUserToken(id)

	c.JSON(200, gin.H{"status": "okay", "token": token, "firebase": firebase})
}

func (di *UserAPI) UserUpdateProfile(c *gin.Context) {

	// Get the database interface from the DI
	database := di.DataService.Database

	// Users collection
	users_collection := database.C("users")

	// Get user by token
	user_token := model.UserToken{}
	token := c.Request.Header.Get("Auth-Token")

	// Try to fetch the user using token header though
	err := database.C("tokens").Find(bson.M{"token": token}).One(&user_token)

	if err == nil {

		user := model.User{}
		err = users_collection.Find(bson.M{"_id": user_token.UserId}).One(&user)

		if err == nil {

			var profileUpdate model.UserProfileForm

			if c.BindWith(&profileUpdate, binding.JSON) == nil {

				set := bson.M{}

				if profileUpdate.Biography != "" {

					set["profile.bio"] = profileUpdate.Biography
				}

				if profileUpdate.UserName != "" {

					// Check whether user exists
					count, _ := database.C("users").Find(bson.M{"username": profileUpdate.UserName}).Count()

					if count == 0 {

						set["username"] = profileUpdate.UserName
					}
				}

				if profileUpdate.Country != "" {

					set["profile.country"] = profileUpdate.Country
				}

				if profileUpdate.FavouriteGame != "" {

					set["profile.favourite_game"] = profileUpdate.FavouriteGame
				}

				if profileUpdate.Microsoft != "" {

					set["profile.microsoft"] = profileUpdate.Microsoft
				}

				set["updated_at"] = time.Now()

				log.Printf("%v", set)
				log.Printf("%v", profileUpdate)

				// Update the user profile with some godness
				users_collection.Update(bson.M{"_id": user.Id}, bson.M{"$set": set})

				c.JSON(200, gin.H{"message": "okay", "status": "okay", "code": 200})
				return
			}
		}
	}
}

func (di *UserAPI) UserRegisterAction(c *gin.Context) {

	// Get the database interface from the DI
	database := di.DataService.Database

<<<<<<< HEAD
    var registerAction model.UserRegisterForm

    if c.BindWith(&registerAction, binding.JSON) == nil {

        // Check if already registered
        email_exists, _ := database.C("users").Find(bson.M{"email": registerAction.Email}).Count()

        if email_exists > 0 {

            // Only one account per email
            c.JSON(400, gin.H{"status": "error", "message": "User already registered", "code": 470})
            return
        }

        user_exists, _ := database.C("users").Find(bson.M{"username": registerAction.UserName}).Count()

        if user_exists > 0 {

            // Username busy
            c.JSON(400, gin.H{"status": "error", "message": "User already registered", "code": 471})
            return
        }

        // Encode password using sha
        password_encrypted := []byte(registerAction.Password)
    	sha256 := sha256.New()
    	sha256.Write(password_encrypted)
    	md := sha256.Sum(nil)
    	hash := hex.EncodeToString(md)

	    // Profile default data
	    profile := gin.H{
	        "step": 0,
	        "ranking": 0,
	        "country": "México",
	        "posts": 0,
	        "followers": 0,
	        "show_email": false,
	        "favourite_game": "-",
	        "microsoft": "-",
	        "bio": "Just another spartan geek",
	    }
		
=======
	var registerAction model.UserRegisterForm

	if c.BindWith(&registerAction, binding.JSON) == nil {

		// Check if already registered
		email_exists, _ := database.C("users").Find(bson.M{"email": registerAction.Email}).Count()

		if email_exists > 0 {

			// Only one account per email
			c.JSON(400, gin.H{"status": "error", "message": "User already registered", "code": 470})
			return
		}

		user_exists, _ := database.C("users").Find(bson.M{"username": registerAction.UserName}).Count()

		if user_exists > 0 {

			// Username busy
			c.JSON(400, gin.H{"status": "error", "message": "User already registered", "code": 471})
			return
		}

		// Encode password using sha
		password_encrypted := []byte(registerAction.Password)
		sha256 := sha256.New()
		sha256.Write(password_encrypted)
		md := sha256.Sum(nil)
		hash := hex.EncodeToString(md)

		// Profile default data
		profile := gin.H{
			"step":           0,
			"ranking":        0,
			"country":        "México",
			"posts":          0,
			"followers":      0,
			"show_email":     false,
			"favourite_game": "-",
			"microsoft":      "-",
			"bio":            "Just another spartan geek",
		}

>>>>>>> d3e294a0
		id := bson.NewObjectId()

		user := &model.User{
			Id:          id,
			FirstName:   "",
			LastName:    "",
			UserName:    registerAction.UserName,
			Password:    hash,
			Email:       registerAction.Email,
			Roles:       []string{"registered"},
			Permissions: make([]string, 0),
			Description: "",
			Profile:     profile,
			Stats: model.UserStats{
				Saw: 0,
			},
			Created: time.Now(),
			Updated: time.Now(),
		}

		err := database.C("users").Insert(user)

		if err != nil {
			panic(err)
		}

		err = database.C("counters").Insert(model.Counter{
			UserId: id,
			Counters: map[string]model.PostCounter{
				"news": model.PostCounter{
					Counter: 0,
					Updated: time.Now(),
				},
			},
		})

		// Generate token if auth is going to perform
		token, firebase := di.generateUserToken(user.Id)

		// Finished creating the post
		c.JSON(200, gin.H{"status": "okay", "code": 200, "token": token, "firebase": firebase})
		return
	}

	// Couldn't process the request though
	c.JSON(400, gin.H{"status": "error", "message": "Missing information to process the request", "code": 400})
}

func (di *UserAPI) UserInvolvedFeedGet(c *gin.Context) {

	// Get the database interface from the DI
	database := di.DataService.Database

	var user_posts []model.Post
	var commented_posts []model.Post
	var activity = make([]model.UserActivity, 0)

	// Check whether auth or not
	user_token := model.UserToken{}
	token := c.Request.Header.Get("Auth-Token")

	if token != "" {

		// Try to fetch the user using token header though
		err := database.C("tokens").Find(bson.M{"token": token}).One(&user_token)

		if err == nil {

			var user model.User

			// Get the current user
			err := database.C("users").Find(bson.M{"_id": user_token.UserId}).One(&user)

			if err != nil {
				panic(err)
			}

			// Get the user owned posts
			err = database.C("posts").Find(bson.M{"user_id": user_token.UserId}).All(&user_posts)

			if err != nil {
				panic(err)
			}

			// Get the posts where the user commented
			err = database.C("posts").Find(bson.M{"users": user_token.UserId, "user_id": bson.M{"$ne": user_token.UserId}}).All(&commented_posts)

			if err != nil {
				panic(err)
			}

			for _, post := range user_posts {

				activity = append(activity, model.UserActivity{
					Title:     post.Title,
					Content:   post.Content,
					Created:   post.Created,
					Directive: "owner",
					Author: map[string]string{
						"id":    user.Id.Hex(),
						"name":  user.UserName,
						"email": user.Email,
					},
				})
			}

			for _, post := range commented_posts {

				for _, comment := range post.Comments.Set {

					if comment.UserId == user.Id {

						activity = append(activity, model.UserActivity{
							Title:     post.Title,
							Content:   comment.Content,
							Created:   comment.Created,
							Directive: "commented",
							Author: map[string]string{
								"id":    user.Id.Hex(),
								"name":  user.UserName,
								"email": user.Email,
							},
						})
					}
				}
			}

			// Sort the full set of posts by the time they happened
			sort.Sort(model.ByCreatedAt(activity))

			c.JSON(200, gin.H{"activity": activity})
		}
	}
}

func (di *UserAPI) UserAutocompleteGet(c *gin.Context) {

	// Get the database interface from the DI
	database := di.DataService.Database

	var users []gin.H

	qs := c.Request.URL.Query()
	name := qs.Get("search")

	if name != "" {

		err := database.C("users").Find(bson.M{"username": bson.RegEx{"^" + name, "i"}}).Select(bson.M{"_id": 1, "username": 1, "email": 1}).All(&users)

		if err != nil {
			panic(err)
		}

		c.JSON(200, gin.H{"users": users})
	}
}

func (di *UserAPI) generateUserToken(id bson.ObjectId) (string, string) {

	// Generate JWT with the information about the user
	token := jwt.New(jwt.SigningMethodHS256)
	token.Claims["user_id"] = id.Hex()
	token.Claims["exp"] = time.Now().Add(time.Hour * 72).Unix()

	// Use the secret inside the configuration to encrypt it
	secret, err := di.ConfigService.String("application.secret")
	if err != nil {
		panic(err)
	}

	firebase_secret, err := di.ConfigService.String("firebase.secret")
	if err != nil {
		panic(err)
	}

	tokenString, err := token.SignedString([]byte(secret))
	if err != nil {
		panic(err)
	}

	// Generate firebase auth token for further usage
	firebase_auth := fireauth.New(firebase_secret)
	firebase_data := fireauth.Data{"uid": id.Hex()}

	firebase_token, err := firebase_auth.CreateToken(firebase_data, nil)
	if err != nil {
		panic(err)
	}

	return tokenString, firebase_token
}<|MERGE_RESOLUTION|>--- conflicted
+++ resolved
@@ -24,7 +24,6 @@
 	Collector CollectorAPI `inject:""`
 }
 
-<<<<<<< HEAD
 func (di *UserAPI) UserSubscribe(c *gin.Context) {
 
 	// Get the database interface from the DI
@@ -48,10 +47,7 @@
 	}
 }
 
-func (di *UserAPI) UserGetByToken(c *gin.Context) {
-=======
 func (di *UserAPI) UserGetOne(c *gin.Context) {
->>>>>>> d3e294a0
 
 	database := di.DataService.Database
 	user_id := c.Param("id")
@@ -398,51 +394,6 @@
 	// Get the database interface from the DI
 	database := di.DataService.Database
 
-<<<<<<< HEAD
-    var registerAction model.UserRegisterForm
-
-    if c.BindWith(&registerAction, binding.JSON) == nil {
-
-        // Check if already registered
-        email_exists, _ := database.C("users").Find(bson.M{"email": registerAction.Email}).Count()
-
-        if email_exists > 0 {
-
-            // Only one account per email
-            c.JSON(400, gin.H{"status": "error", "message": "User already registered", "code": 470})
-            return
-        }
-
-        user_exists, _ := database.C("users").Find(bson.M{"username": registerAction.UserName}).Count()
-
-        if user_exists > 0 {
-
-            // Username busy
-            c.JSON(400, gin.H{"status": "error", "message": "User already registered", "code": 471})
-            return
-        }
-
-        // Encode password using sha
-        password_encrypted := []byte(registerAction.Password)
-    	sha256 := sha256.New()
-    	sha256.Write(password_encrypted)
-    	md := sha256.Sum(nil)
-    	hash := hex.EncodeToString(md)
-
-	    // Profile default data
-	    profile := gin.H{
-	        "step": 0,
-	        "ranking": 0,
-	        "country": "México",
-	        "posts": 0,
-	        "followers": 0,
-	        "show_email": false,
-	        "favourite_game": "-",
-	        "microsoft": "-",
-	        "bio": "Just another spartan geek",
-	    }
-		
-=======
 	var registerAction model.UserRegisterForm
 
 	if c.BindWith(&registerAction, binding.JSON) == nil {
@@ -486,7 +437,6 @@
 			"bio":            "Just another spartan geek",
 		}
 
->>>>>>> d3e294a0
 		id := bson.NewObjectId()
 
 		user := &model.User{
