package main

import (
	"fmt"
	"github.com/cactus/go-statsd-client/statsd"
	"github.com/cosn/firebase"
	"github.com/facebookgo/inject"
	"github.com/fernandez14/spartangeek-blacker/interfaces"
	"github.com/fernandez14/spartangeek-blacker/modules/acl"
	"github.com/fernandez14/spartangeek-blacker/modules/assets"
	"github.com/fernandez14/spartangeek-blacker/modules/api"
	"github.com/fernandez14/spartangeek-blacker/modules/cli"
	"github.com/fernandez14/spartangeek-blacker/modules/components"
	"github.com/fernandez14/spartangeek-blacker/modules/exceptions"
	"github.com/fernandez14/spartangeek-blacker/modules/feed"
	"github.com/fernandez14/spartangeek-blacker/modules/gaming"
	"github.com/fernandez14/spartangeek-blacker/modules/queue"
	"github.com/fernandez14/spartangeek-blacker/modules/mail"
	"github.com/fernandez14/spartangeek-blacker/modules/notifications"
	"github.com/fernandez14/spartangeek-blacker/modules/store"
	"github.com/fernandez14/spartangeek-blacker/modules/preprocessor"
	"github.com/fernandez14/spartangeek-blacker/modules/user"
	"github.com/fernandez14/spartangeek-blacker/modules/security"
	"github.com/fernandez14/spartangeek-blacker/modules/gcommerce"
	"github.com/fernandez14/spartangeek-blacker/modules/search"
	"github.com/fernandez14/spartangeek-blacker/mongo"
	"github.com/getsentry/raven-go"
	"github.com/mitchellh/goamz/aws"
	"github.com/mitchellh/goamz/s3"
	"github.com/olebedev/config"
	"github.com/robfig/cron"
	"github.com/spf13/cobra"
	"github.com/xuyu/goredis"
	"os"
	"runtime"
)

func main() {

	// Graph main object (used to inject dependencies)
	var g inject.Graph

	// Start by using the power of the machine cores
	runtime.GOMAXPROCS(runtime.NumCPU())

	// Run with the specified env file
	envfile := os.Getenv("ENV_FILE")
	if envfile == "" {
		envfile = "./env.json"
	}

	// Resources for the API
	var api api.Module
	var preprocessor preprocessor.Module
	var cliModule cli.Module
	var queueModule queue.Module
	var securityModule security.Module
	var notificationsModule notifications.NotificationsModule
	var feedModule feed.FeedModule
	var exceptions exceptions.ExceptionsModule

	storeService := store.Boot()

	// Services for the DI
	configService, _ := config.ParseJsonFile(envfile)
	aclService := acl.Boot(string_value(configService.String("application.acl")))
	gamingService := gaming.Boot(string_value(configService.String("application.gaming")))
	userService := user.Boot()
	componentsService := components.Boot()
	mongoService := mongo.NewService(string_value(configService.String("database.uri")), string_value(configService.String("database.name")))
	errorService, _ := raven.NewClient(string_value(configService.String("sentry.dns")), nil)
	cacheService, _ := goredis.Dial(&goredis.DialConfig{Address: string_value(configService.String("cache.redis"))})
	firebaseService := new(firebase.Client)
	firebaseService.Init(string_value(configService.String("firebase.url")), string_value(configService.String("firebase.secret")), nil)

	mailConfig, err := configService.Get("mail")

	if err != nil {
		panic(err)
	}

	gcommerceService := gcommerce.Boot(string_value(configService.String("ecommerce.stripe.secret")))
	searchConfig, err := configService.Get("algolia")

	if err != nil {
		panic(err)
	}

	searchService := search.Boot(searchConfig)
	assetsService := assets.Boot()
	mailService := mail.Boot(string_value(configService.String("mail.api_key")), mailConfig, false)

	// Amazon services for the DI
	amazonAuth, err := aws.GetAuth(string_value(configService.String("amazon.access_key")), string_value(configService.String("amazon.secret")))
	if err != nil {
		panic(err)
	}

	s3Region := aws.USWest
	s3Service := s3.New(amazonAuth, s3Region)
	s3BucketService := s3Service.Bucket(string_value(configService.String("amazon.s3.bucket")))

	// Statsd - Tracking
	prefix := "blacker."
	statsService, err := statsd.NewClient("127.0.0.1:8125", prefix)
	if err != nil {
		panic(err)
	}

	// Implementations will be fullfilled manually
	firebaseBroadcaster := notifications.FirebaseBroadcaster{Firebase: firebaseService}
	broadcaster := interfaces.NotificationBroadcaster(firebaseBroadcaster)

	// Provide graph with service instances
	err = g.Provide(
		&inject.Object{Value: configService, Complete: true},
		&inject.Object{Value: mongoService, Complete: true},
		&inject.Object{Value: errorService, Complete: true},
		&inject.Object{Value: cacheService, Complete: true},
		&inject.Object{Value: s3Service, Complete: true},
		&inject.Object{Value: s3BucketService, Complete: true},
		&inject.Object{Value: firebaseService, Complete: true},
		&inject.Object{Value: statsService, Complete: true},
		&inject.Object{Value: searchService, Complete: true},
		&inject.Object{Value: aclService, Complete: false},
		&inject.Object{Value: storeService, Complete: false},
<<<<<<< HEAD
		&inject.Object{Value: gcommerceService, Complete: false},
=======
		&inject.Object{Value: assetsService, Complete: false},
>>>>>>> f9d68906
		&inject.Object{Value: userService, Complete: false},
		&inject.Object{Value: componentsService, Complete: false},
		&inject.Object{Value: gamingService, Complete: false},
		&inject.Object{Value: mailService, Complete: false},
		&inject.Object{Value: broadcaster, Complete: true, Name: "Notifications"},
		&inject.Object{Value: &cliModule},
		&inject.Object{Value: &queueModule},
		&inject.Object{Value: &securityModule},
		&inject.Object{Value: &notificationsModule},
		&inject.Object{Value: &feedModule},
		&inject.Object{Value: &exceptions},
	)

	if err != nil {
		fmt.Fprintln(os.Stderr, err)
		os.Exit(1)
	}

	var cmdApi = &cobra.Command{
		Use:   "api",
		Short: "Starts API web server",
		Long: `Starts API web server listening
        in the specified env port
        `,
		Run: func(cmd *cobra.Command, args []string) {

			// Populate dependencies using the already instantiated DI
			api.Populate(g)

			// Run API module
			api.Run()
		},
	}

	var cmdPreprocessor = &cobra.Command{
		Use:   "pre-processor",
		Short: "Starts Pre-Processor",
		Long: `Starts API web server listening
        in the specified env port
        `,
		Run: func(cmd *cobra.Command, args []string) {

			// Populate dependencies using the already instantiated DI
			preprocessor.Populate(g)

			// Run preprocessor module
			preprocessor.Run()
		},
	}

	var cmdJobs = &cobra.Command{
		Use:   "jobs",
		Short: "Starts Jobs worker",
		Long: `Starts jobs worker daemon
        so things can run like crons
        `,
		Run: func(cmd *cobra.Command, args []string) {

			// Populate the DI with the instances
			if err := g.Populate(); err != nil {
				fmt.Fprintln(os.Stderr, err)
				os.Exit(1)
			}

			// Start the jobs
			c := cron.New()

			// Reset the user temporal stuff each X
			c.AddFunc("@midnight", gamingService.ResetTempStuff)
			c.AddFunc("@every 8h", gamingService.ResetGeneralRanking)

			// Start the jobs
			c.Start()

			select {}
		},
	}

	var cmdSyncGamification = &cobra.Command{
		Use:   "sync-gamification",
		Short: "Sync gamification",
		Long: `Sync and recalculates gamification facts
		in proper manner
        `,
		Run: func(cmd *cobra.Command, args []string) {

			// Populate the DI with the instances
			if err := g.Populate(); err != nil {
				fmt.Fprintln(os.Stderr, err)
				os.Exit(1)
			}

			gamingService.ResetTempStuff()
		},
	}

	var cmdRunRoutine = &cobra.Command{
		Use:   "run [routine]",
		Short: "Run cli routine",
		Long: `Run specified routine 
		from cli module`,
		Run: func(cmd *cobra.Command, args []string) {

			// Populate the DI with the instances
			if err := g.Populate(); err != nil {
				fmt.Fprintln(os.Stderr, err)
				os.Exit(1)
			}

			cliModule.Run(args[0])
		},
	}

	var cmdWorkerRoutine = &cobra.Command{
		Use:   "worker [queue]",
		Short: "Starts worker for certain queue",
		Long: `Starts a worker daemon to 
		proccess jobs from certain IronMQ queue`,
		Run: func(cmd *cobra.Command, args []string) {

			// Populate dependencies using the already instantiated DI
			queueModule.Populate(g)

			queueModule.Listen(args[0])
		},
	}	

	var cmdSyncRanking = &cobra.Command{
		Use:   "sync-ranking",
		Short: "Sync ranking",
		Long: `Sync and recalculates ranking facts
		in proper manner
        `,
		Run: func(cmd *cobra.Command, args []string) {

			// Populate the DI with the instances
			if err := g.Populate(); err != nil {
				fmt.Fprintln(os.Stderr, err)
				os.Exit(1)
			}

			gamingService.ResetGeneralRanking()
		},
	}

	var rootCmd = &cobra.Command{Use: "blacker"}
	rootCmd.AddCommand(cmdApi)
	rootCmd.AddCommand(cmdSyncGamification)
	rootCmd.AddCommand(cmdSyncRanking)
	rootCmd.AddCommand(cmdWorkerRoutine)
	rootCmd.AddCommand(cmdJobs)
	rootCmd.AddCommand(cmdRunRoutine)
	rootCmd.AddCommand(cmdPreprocessor)
	rootCmd.Execute()

	return
}

func string_value(value string, err error) string {

	if err != nil {
		panic(err)
	}

	return value
}<|MERGE_RESOLUTION|>--- conflicted
+++ resolved
@@ -124,11 +124,8 @@
 		&inject.Object{Value: searchService, Complete: true},
 		&inject.Object{Value: aclService, Complete: false},
 		&inject.Object{Value: storeService, Complete: false},
-<<<<<<< HEAD
 		&inject.Object{Value: gcommerceService, Complete: false},
-=======
 		&inject.Object{Value: assetsService, Complete: false},
->>>>>>> f9d68906
 		&inject.Object{Value: userService, Complete: false},
 		&inject.Object{Value: componentsService, Complete: false},
 		&inject.Object{Value: gamingService, Complete: false},
