package feed

import (
	"gopkg.in/mgo.v2/bson"
	"time"
)

type AlgoliaPostModel struct {
	Id         string               `json:"objectID"`
	Title      string               `json:"title"`
	Content    string               `json:"content"`
	Slug       string               `json:"slug"`
	Comments   int                  `json:"comments_count"`
	User       AlgoliaUserModel     `json:"user"`
	Tribute    int                  `json:"tribute_count"`
	Shit       int                  `json:"shit_count"`
	Category   AlgoliaCategoryModel `json:"category"`
	Popularity float64              `json:"popularity"`
	Components []string             `json:"components,omitempty"`
	Created    int64                `json:"created"`
}

type AlgoliaCategoryModel struct {
	Id   string `json:"id"`
	Name string `json:"name"`
}

type AlgoliaUserModel struct {
	Id       string `json:"id"`
	Username string `json:"username"`
	Image    string `json:"image"`
	Email    string `json:"email"`
}

type LightPostModel struct {
	Id         bson.ObjectId `bson:"_id,omitempty" json:"id,omitempty"`
	Title      string        `bson:"title" json:"title"`
	Slug       string        `bson:"slug" json:"slug"`
	Content    string        `bson:"content" json:"content"`
	Type       string        `bson:"type" json:"type"`
	Category   bson.ObjectId `bson:"category" json:"category"`
	UserId     bson.ObjectId `bson:"user_id,omitempty" json:"user_id,omitempty"`
	Pinned     bool          `bson:"pinned,omitempty" json:"pinned,omitempty"`
	IsQuestion bool          `bson:"is_question,omitempty" json:"is_question"`
	Solved     bool          `bson:"solved,omitempty" json:"solved,omitempty"`
	Lock       bool          `bson:"lock" json:"lock"`
<<<<<<< HEAD
	BestAnswer *Comment      `bson:"-" json:"best_answer,omitempty"`
=======
	BestAnswer *CommentModel `json:"best_answer,omitempty"`
>>>>>>> 1c0ad953
	Created    time.Time     `bson:"created_at" json:"created_at"`
	Updated    time.Time     `bson:"updated_at" json:"updated_at"`
}

type SearchPostModel struct {
	Id         bson.ObjectId `bson:"_id,omitempty" json:"id,omitempty"`
	Title      string        `bson:"title" json:"title"`
	Slug       string        `bson:"slug" json:"slug"`
	Content    string        `bson:"content" json:"content"`
	Type       string        `bson:"type" json:"type"`
	Category   bson.ObjectId `bson:"category" json:"category"`
	UserId     bson.ObjectId `bson:"user_id,omitempty" json:"user_id,omitempty"`
	Pinned     bool          `bson:"pinned,omitempty" json:"pinned,omitempty"`
	IsQuestion bool          `bson:"is_question,omitempty" json:"is_question,omitempty"`
	Solved     bool          `bson:"solved,omitempty" json:"solved,omitempty"`
	Lock       bool          `bson:"lock" json:"lock"`
	Score      float64       `bson:"score" json:"score"`
	User       interface{}   `bson:"-" json:"user,omitempty"`
	Created    time.Time     `bson:"created_at" json:"created_at"`
	Updated    time.Time     `bson:"updated_at" json:"updated_at"`
}

<<<<<<< HEAD
type PostCommentModel struct {
	Id      bson.ObjectId `bson:"_id,omitempty" json:"id,omitempty"`
	Comment Comment       `bson:"comment" json:"comment,omitempty"`
=======
type CommentModel struct {
	UserId  bson.ObjectId `bson:"user_id" json:"user_id"`
	Votes   VotesModel    `bson:"votes" json:"votes"`
	Content string        `bson:"content" json:"content"`
	Chosen  bool          `bson:"chosen,omitempty" json:"chosen,omitempty"`
	Created time.Time     `bson:"created_at" json:"created_at"`
	Deleted time.Time     `bson:"deleted_at" json:"deleted_at"`
}

type PostCommentModel struct {
	Id      bson.ObjectId `bson:"_id,omitempty" json:"id,omitempty"`
	Comment CommentModel  `bson:"comment" json:"comment,omitempty"`
>>>>>>> 1c0ad953
}

type PostCommentCountModel struct {
	Id    bson.ObjectId `bson:"_id,omitempty" json:"id,omitempty"`
	Count int           `bson:"count" json:"count"`
}

type VotesModel struct {
	Up     int `bson:"up" json:"up"`
	Down   int `bson:"down" json:"down"`
	Rating int `bson:"rating,omitempty" json:"rating,omitempty"`
}<|MERGE_RESOLUTION|>--- conflicted
+++ resolved
@@ -44,11 +44,7 @@
 	IsQuestion bool          `bson:"is_question,omitempty" json:"is_question"`
 	Solved     bool          `bson:"solved,omitempty" json:"solved,omitempty"`
 	Lock       bool          `bson:"lock" json:"lock"`
-<<<<<<< HEAD
 	BestAnswer *Comment      `bson:"-" json:"best_answer,omitempty"`
-=======
-	BestAnswer *CommentModel `json:"best_answer,omitempty"`
->>>>>>> 1c0ad953
 	Created    time.Time     `bson:"created_at" json:"created_at"`
 	Updated    time.Time     `bson:"updated_at" json:"updated_at"`
 }
@@ -71,24 +67,9 @@
 	Updated    time.Time     `bson:"updated_at" json:"updated_at"`
 }
 
-<<<<<<< HEAD
 type PostCommentModel struct {
 	Id      bson.ObjectId `bson:"_id,omitempty" json:"id,omitempty"`
 	Comment Comment       `bson:"comment" json:"comment,omitempty"`
-=======
-type CommentModel struct {
-	UserId  bson.ObjectId `bson:"user_id" json:"user_id"`
-	Votes   VotesModel    `bson:"votes" json:"votes"`
-	Content string        `bson:"content" json:"content"`
-	Chosen  bool          `bson:"chosen,omitempty" json:"chosen,omitempty"`
-	Created time.Time     `bson:"created_at" json:"created_at"`
-	Deleted time.Time     `bson:"deleted_at" json:"deleted_at"`
-}
-
-type PostCommentModel struct {
-	Id      bson.ObjectId `bson:"_id,omitempty" json:"id,omitempty"`
-	Comment CommentModel  `bson:"comment" json:"comment,omitempty"`
->>>>>>> 1c0ad953
 }
 
 type PostCommentCountModel struct {
